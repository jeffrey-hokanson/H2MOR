import numpy as np

import sysmor
from sysmor import TFIRKA, IncrementalTFIRKA
from sysmor.tfirka import hermite_interpolant
from sysmor.demos import build_iss

def test_build_Hermite():
	# Test that we in-fact build a Hermite interpolant system
	H = build_iss()
	H = H[0,0]
	
	z = np.array([1+4j, 1-4j, 2+1j, 2-1j], dtype=complex)
	Hz, Hpz = H.transfer(z, der = True)

	Hr = hermite_interpolant(z, Hz.flatten(), Hpz.flatten())

	Hrz, Hrpz = Hr.transfer(z, der = True)


	err_H = np.max(np.abs(Hz - Hrz))
	err_Hp = np.max(np.abs(Hpz - Hrpz))

	#Should be numerically 0
	print("|H (z) - Hr (z)| = %1.2e" % err_H)
	print("|H'(z) - Hr'(z)| = %1.2e" % err_Hp)

	assert err_H < 1e-10
	assert err_Hp < 1e-10

def test_tfirka():
	H = build_iss()
	H = H[0,0]

<<<<<<< HEAD
	mor = TFIRKA(10)
=======
	mor = TFIRKA(10, ftol = 1e-12)
>>>>>>> 3a2e4f9f
	mor.fit(H)
	
	err = (mor - H).norm()/H.norm()
	print(err)

<<<<<<< HEAD
def test_itfirka():
	H = build_iss()
	H = H[0,0]

	mor = IncrementalTFIRKA(50, ftol = 0, print_norm = True)
	mor.fit(H)
	
	err = (mor - H).norm()/H.norm()
	print(err)

if __name__ == '__main__':
	#test_build_Hermite()
	test_itfirka()
=======

	# Check ML interpolation conditions
	lam = mor.poles()
	Hz, Hpz = H.transfer(-lam.conj(), der = True)
	Hrz, Hrpz = mor.transfer(-lam.conj(), der = True)
	
	for k in range(len(lam)):
		print(lam[k], 
			np.max(np.abs(Hz[k] - Hrz[k])), 
			np.max(np.abs(Hpz[k] - Hrpz[k]))
		) 

	assert np.max(np.abs(Hz - Hrz)) < 1e-8
	assert np.max(np.abs(Hpz - Hrpz)) < 1e-8


if __name__ == '__main__':
	#test_build_Hermite()
	test_tfirka()
>>>>>>> 3a2e4f9f
<|MERGE_RESOLUTION|>--- conflicted
+++ resolved
@@ -4,6 +4,27 @@
 from sysmor import TFIRKA, IncrementalTFIRKA
 from sysmor.tfirka import hermite_interpolant
 from sysmor.demos import build_iss
+
+def check_meier_luenberger(H, Hr, tol = 1e-6):
+	# Check ML interpolation conditions
+	lam = Hr.poles()
+	lam = lam[np.argsort(-lam.imag)]
+	Hz, Hpz = H.transfer(-lam.conj(), der = True)
+	Hrz, Hrpz = Hr.transfer(-lam.conj(), der = True)
+
+	print("Meier-Luenberger conditions")	
+	for k in range(len(lam)):
+		line = f'Pole {lam[k].real: 5.5e}  {lam[k].imag: 5.5e} I  |'
+		Herr = np.max(np.abs(Hz[k] - Hrz[k]))
+		line += f'  H err {Herr: 5.5e}  | '
+
+		Hperr = np.max(np.abs(Hpz[k] - Hrpz[k]))
+		line += f"  H' err {Hperr: 5.5e}  | "
+		print(line)
+
+	assert np.max(np.abs(Hz - Hrz)) < tol
+	assert np.max(np.abs(Hpz - Hrpz)) < tol
+
 
 def test_build_Hermite():
 	# Test that we in-fact build a Hermite interpolant system
@@ -32,48 +53,28 @@
 	H = build_iss()
 	H = H[0,0]
 
-<<<<<<< HEAD
 	mor = TFIRKA(10)
-=======
-	mor = TFIRKA(10, ftol = 1e-12)
->>>>>>> 3a2e4f9f
 	mor.fit(H)
 	
 	err = (mor - H).norm()/H.norm()
 	print(err)
+	
+	
+	check_meier_luenberger(H, mor)
+	
 
-<<<<<<< HEAD
 def test_itfirka():
 	H = build_iss()
 	H = H[0,0]
 
-	mor = IncrementalTFIRKA(50, ftol = 0, print_norm = True)
+	mor = IncrementalTFIRKA(30, ftol = 1e-12, lamtol = 1e-13, print_norm = True)
 	mor.fit(H)
 	
 	err = (mor - H).norm()/H.norm()
 	print(err)
+	check_meier_luenberger(H, mor, tol = 1e-3)
+	
 
 if __name__ == '__main__':
 	#test_build_Hermite()
-	test_itfirka()
-=======
-
-	# Check ML interpolation conditions
-	lam = mor.poles()
-	Hz, Hpz = H.transfer(-lam.conj(), der = True)
-	Hrz, Hrpz = mor.transfer(-lam.conj(), der = True)
-	
-	for k in range(len(lam)):
-		print(lam[k], 
-			np.max(np.abs(Hz[k] - Hrz[k])), 
-			np.max(np.abs(Hpz[k] - Hrpz[k]))
-		) 
-
-	assert np.max(np.abs(Hz - Hrz)) < 1e-8
-	assert np.max(np.abs(Hpz - Hrpz)) < 1e-8
-
-
-if __name__ == '__main__':
-	#test_build_Hermite()
-	test_tfirka()
->>>>>>> 3a2e4f9f
+	test_itfirka()