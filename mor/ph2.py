from __future__ import division
import numpy as np
from scipy.linalg import solve_triangular, cholesky, svdvals
from system import StateSpaceSystem, PoleResidueSystem, ZeroSystem
from h2mor import H2MOR
from pffit import PartialFractionRationalFit
from cauchy import cauchy_ldl, cauchy_hermitian_svd 
from marriage import marriage_sort
from subspace import subspace_angle_V_M_mp


def subspace_angle_V_M(mu, lam, L = None, d = None, p = None):
	"""Compute the subspace angles between V and M

	Defining the subspaces:

	.. math::

		\mathcal{V}(\\boldsymbol{\mu}) &:=  \lbrace v_\mu \\rbrace_{\mu \in \\boldsymbol{\mu}} \\\\
		\mathcal{M}(\\boldsymbol{\lambda}) &:=  \lbrace v_{-\overline{\lambda}}, v_{-\overline{\lambda}} \\rbrace_{\lambda \in \\boldsymbol{\lambda}}

	this function returns the canonical subspace angles between :math:`\mathcal{V}(\\boldsymbol{\mu})` 
	and :math:`\mathcal{M}(\\boldsymbol{\lambda})`.

	Parameters
	----------
	mu: array-like (n,)
		Parameters of the subspace :math:`\mathcal{V}` where :math:`\mu_j` is in the right half plane
	lam: array-like (m,)
		Parameters of the subspace :math:`\mathcal{M}` where :math:`\lambda_j` is in the left half plane
 

	Returns
	-------
	phi: np.array (min(n,2*m))
		The canonical subspace angles in radians
	"""
	mu = np.atleast_1d(np.array(mu, dtype = np.complex))
	lam = np.atleast_1d(np.array(lam, dtype = np.complex))
	assert np.all(mu.real > 0), "mu must be in right half plane"
	assert np.all(lam.real < 0), "lam must be in left half plane"

	# Compute Cholesky factorization of the left matrix
	if (L is None) or (d is None) or (p is None):
		L, d, p = cauchy_ldl(mu)	

	n = len(mu)
	m = len(lam)

	# Right matrix specifying normalization for basis 
	#delta = np.max(np.abs(lam))
	Mhat11 = (np.tile(-lam.conj().reshape(m,1), (1,m)) - np.tile(lam.reshape(1,m), (m,1)))**(-1) 
	Mhat12 = (np.tile(-lam.conj().reshape(m,1), (1,m)) - np.tile(lam.reshape(1,m), (m,1)))**(-2) 
	Mhat21 = ((np.tile(-lam.conj().reshape(m,1), (1,m)) - np.tile(lam.reshape(1,m), (m,1)))**(-2)).conj().T 
	Mhat22 = 2*(np.tile(-lam.conj().reshape(m,1), (1,m)) - np.tile(lam.reshape(1,m), (m,1)))**(-3)
	
	Mhat =  np.vstack([np.hstack([Mhat11, Mhat12]), np.hstack([Mhat21, Mhat22])]) 
	
	# Compute central matrix
	A11 = (np.tile(mu.reshape(n, 1), (1,m)) - np.tile(lam.reshape(1,m), (n,1)))**(-1)
	A12 = (np.tile(mu.reshape(n, 1), (1,m)) - np.tile(lam.reshape(1,m), (n,1)))**(-2)
	A = np.hstack([ A11, A12])

	#R = cholesky(Mhat, lower = False)
	#print np.linalg.inv(R)
	#print solve_triangular(R, A.conj().T, lower = False, trans = 'C').conj().T
	if m > 1:
		# Cholesky factorization on right hand side
		# Mhat = R^* R
		R = cholesky(Mhat, lower = False)
		# A Mhat^{-1/2} = A R^{-1/2} = (R^{-*} A.H).H
		ARinv = solve_triangular(R, A.conj().T, lower = False, trans = 'C').conj().T
		# M^{-1/2} A Mhat^{-1/2} = L^{-1/2} A R^{-1/2}
	else:
		# Explicity Cholesky inverse of Mhat
		lam = lam[0].real
		Rinv = np.array([[np.sqrt(-2*lam), -np.sqrt(-2*lam)],[0, 2*np.sqrt(2)*(-lam)**(3/2)]])
		ARinv = A.dot(Rinv)
	LinvARinv = np.diag(d**(-0.5)).dot(solve_triangular(L, ARinv[p], lower = True, trans = 'N'))
	sigma = svdvals(LinvARinv)
	
	# Check that ill-conditioning hasn't affected us too much
	#assert np.all(sigma< 1.2), "Too ill-conditioned"
	sigma[sigma > 1] = 1.
	phi = np.arccos(sigma)
	#print "lam" , lam, np.max(phi)/np.pi*180., np.linalg.cond(Mhat)
	# Hackish solution for ill-conditioned Mhat matrices:
	#if np.linalg.cond(Mhat) > 1e6:
	#	phi = np.nan*phi 
	return phi


def subspace_angle_V_V(mu, hmu, L = None, d = None, p = None):
	r"""Compute the subspace angles between V(mu) and V(hmu)

	Defining the subspaces:

	.. math::

		\mathcal{V}(\boldsymbol{\mu}) &:=  \lbrace v_\mu \rbrace_{\mu \in \boldsymbol{\mu}} \\

	this function returns the canonical subspace angles between :math:`\mathcal{V}(\boldsymbol{\mu})` 
	and :math:`\mathcal{V}(\widehat{\boldsymbol{\mu}})`.

	Parameters
	----------
	mu: array-like (n,)
		Parameters of the subspace :math:`\mathcal{V}` where :math:`\mu_j` is in the right half plane
	hmu: array-like (m,)
		Parameters of the subspace :math:`\mathcal{M}` where :math:`\lambda_j` is in the left half plane
 

	Returns
	-------
	phi: np.array (min(n,m))
		The canonical subspace angles in radians
	"""
	mu = np.atleast_1d(np.array(mu, dtype = np.complex))
	hmu = np.atleast_1d(np.array(hmu, dtype = np.complex))
	assert np.all(mu.real > 0), "mu must be in right half plane"
	assert np.all(mu.real > 0), "hmu must be in left half plane"

	# Compute Cholesky factorization of the left matrix
	if (L is None) or (d is None) or (p is None):
		L, d, p = cauchy_ldl(mu)	

	n = len(mu)
	m = len(hmu)

	# Right matrix specifying normalization for basis
	Mhat = (np.tile(hmu.reshape(m,1), (1,m)) + np.tile(hmu.conj().reshape(1,m), (m,1)))**(-1) 
	
	# Compute central matrix
	A = (np.tile(mu.reshape(n, 1), (1,m)) + np.tile(hmu.conj().reshape(1,m), (n,1)))**(-1)

	# Cholesky factorization on right hand side
	R = cholesky(Mhat, lower = False)
	ARinv = solve_triangular(R, A.conj().T, lower = False, trans = 'C').conj().T
	LinvARinv = np.diag(d**(-0.5)).dot(solve_triangular(L, ARinv[p], lower = True, trans = 'N'))
	sigma = svdvals(LinvARinv)
	
	# Check that ill-conditioning hasn't affected us too much
	#assert np.all(sigma< 1.2), "Too ill-conditioned"
	sigma[sigma > 1] = 1.
	phi = np.arccos(sigma)
	return phi


# TODO: Move this function somewhere else
def cholesky_inv(f, L, d, p):
	""" Evaluate the weighted 2-norm associated with Cholesky factorization

	Given a permuted Cholesky factorization of a matrix :math:`\mathbf{M}`

	.. math::
		
		\mathbf{M} = \mathbf{P} \mathbf{L} \mathbf{D} \mathbf{L}^* \mathbf{P}^\\top

	with lower triangular matrix :math:`\mathbf{L}`, 
	diagonal matrix :math:`\mathbf{D}`, 
	and a permutation matrix :math:`\mathbf{P}`,
	evaluate the weight associated with :math:`\mathbf{M}^{-1}`.
	Namely, given a vector :math:`\mathbf{f}`, 
	we note evaluating the norm is equivalent to
	
	.. math:: 

		\mathbf{f}^* \mathbf{M}^{-1} \mathbf{f} = \| \mathbf{D}^{-1/2} \mathbf{L}^{-1} \mathbf{P} \mathbf{f}\|_2^2

	Here we return the interior of the 2-norm on the right.

	"""
	Linvf = solve_triangular(L, f[p], lower = True, trans = 'N')
	
	#return d.reshape(-1,1)**(-0.5)*Linvf
	return np.diag(d**(-0.5)).dot(Linvf)

def cholesky_inv_norm(f, L, d, p):
	""" Evaluate the weighted 2-norm associated with Cholesky factorization

	Given a permuted Cholesky factorization of a matrix :math:`\mathbf{M}`

	.. math::
		
		\mathbf{M} = \mathbf{P} \mathbf{L} \mathbf{D} \mathbf{L}^* \mathbf{P}^\\top

	with lower triangular matrix :math:`\mathbf{L}`, 
	diagonal matrix :math:`\mathbf{D}`, 
	and a permutation matrix :math:`\mathbf{P}`,
	evaluate the weight associated with :math:`\mathbf{M}^{-1}`.
	Namely, given a vector :math:`\mathbf{f}`, 
	we note evaluating the norm is equivalent to
	
	.. math:: 

		\mathbf{f}^* \mathbf{M}^{-1} \mathbf{f} = \| \mathbf{D}^{-1/2} \mathbf{L}^{-1} \mathbf{P} \mathbf{f}\|_2^2

	Here we return the interior of the 2-norm on the right.

	"""
	return np.linalg.norm(cholesky_inv(f, L, d, p),2)

class ProjectedH2MOR(H2MOR,PoleResidueSystem):
	""" Projected H2-optimal Model Reduction


	Parameters
	----------
	rom_dim: int
		Dimension of reduced order model to construct
	real: bool (optional)
		If True, fit a real dynamical system; if False, fi a complex dynamical system

	"""
	def __init__(self, rom_dim, real = True, maxiter = 1000, verbose = False, ftol = 1e-5, cond_max= 1e20, print_norm = False):
		H2MOR.__init__(self, rom_dim, real = real)
		self.maxiter = maxiter
		self.verbose = verbose
		self.ftol = ftol
		self.cond_max = cond_max
		self.over_determine = 2
		self.print_norm = print_norm

	def _mu_init(self, H):
		if isinstance(H, StateSpaceSystem):
			lam = H.poles(which = 'LR', k = self.rom_dim+2)
			mu_imag = [np.min(lam.imag), np.max(lam.imag)]
			if self.real:
				mu_imag = np.array([-1,1])*np.max(np.abs(mu_imag))
			mu_real = -np.max(lam.real)

			# TODO: Why does using 2r+2 work better than using a recursive initialization
			# that only uses 6? 
			#mu0 = mu_real + 1j*np.linspace(mu_imag[0], mu_imag[1], 2*self.rom_dim + 2)
			mu0 = mu_real + 1j*np.linspace(mu_imag[0], mu_imag[1], 6)
			if self.real:
				I = marriage_sort(mu0, mu0.conjugate())
				mu0 = 0.5*(mu0 + mu0[I].conjugate())
			return mu0	
		raise NotImplementedError

	def _fit(self, H, mu0 = None):
		
		if mu0 is None:
			mu0 = self._mu_init(H)

		mu = np.array(mu0, dtype = np.complex)
		lam = np.zeros(0)	# Poles of the previous iterate
		Hr = ZeroSystem(H.output_dim, H.input_dim)
		
		# Outer loop
		for it in range(self.maxiter):
			lam_old = lam
			Hr_old = Hr
			n = len(mu)

			# Pick the order of rational approximation
			if self.real: 
				rom_dim = 2*((n-self.over_determine)//4)
				rom_dim = max(2, rom_dim)
			else: 
				rom_dim = ((n-self.over_determine)//2)
				rom_dim = max(1, rom_dim)
			rom_dim = min(self.rom_dim, rom_dim)

			# Initialize two copies of the fitting routine for the two initializations we will use 
			if self.real:			
				Hr1 = PartialFractionRationalFit(rom_dim-1, rom_dim, field = 'real', stable = True, verbose = 0, xtol = 1e-12, gtol = 1e-10, ftol = 1e-10, max_nfev = 500) 
				Hr2 = PartialFractionRationalFit(rom_dim-1, rom_dim, field = 'real', stable = True, verbose = 0, xtol = 1e-12, gtol = 1e-10, ftol = 1e-10, max_nfev = 500) 
			else:			
				Hr1 = PartialFractionRationalFit(rom_dim-1, rom_dim, field = 'complex', stable = True, verbose = 2) 
				Hr2 = PartialFractionRationalFit(rom_dim-1, rom_dim, field = 'complex', stable = True, verbose = 2) 

			#for Hr in [Hr1, Hr2]:
			#	Hr._transform = lambda x:x
			#	Hr._inverse_transform = lambda x:x

			# Evaluate the transfer function, recycling data
			H_mu = self.eval_transfer(H, mu)
			H_mu = H_mu.reshape(n,)		
	
			# Compute the weight matrix
			L,d,p = cauchy_ldl(mu) 
			M = lambda x: cholesky_inv(x, L, d, p)
			#Linv = M(np.eye(len(mu)))
			H_norm_est = np.linalg.norm(M(H_mu))
			# Find rational approximation (inner loop)
			# Default (AAA) initialization
			Hr1.fit(mu, H_mu, W = M)
			res_norm1 = Hr1.residual_norm()

			if (lam_old is not None) and len(lam_old) == Hr2.n:
				# Initialization based on previous poles
				Hr2.fit(mu, H_mu, W = M, lam0 = lam_old)
				res_norm2 = Hr2.residual_norm()
				# Set the reduced order model to be the smaller of the two
				if res_norm2 < res_norm1:
					Hr = Hr2
				else:
					Hr = Hr1
			else:
				Hr = Hr1
				res_norm2 = np.inf

			active_mask = np.abs(Hr._res.active_mask)
		
			lam, rho = Hr.pole_residue()	
			Hr = PoleResidueSystem(lam, rho)	

			# Poles for which constraints were not active
#			if self.real: 
#				# Due to pairwise
#				mask = np.zeros(active_mask.shape)
#				mask[0:2*(rom_dim//2):2] =  active_mask[:2*(rom_dim//2):2] + active_mask[1:2*(rom_dim//2):2]
#				mask[1:2*(rom_dim//2):2] =  active_mask[:2*(rom_dim//2):2] + active_mask[1:2*(rom_dim//2):2]
#				if rom_dim % 2 == 1:
#					mask[-1] = active_mask[-1]
#				print mask
#				lam_can = lam[ mask == 0]
#			else:
#				# only those lam for which the constraints aren't active
#				lam_can = lam[ (active_mask[::2] + active_mask[1::2]) == 0]

			# Don't allow interpolation points to be too far outside of the current interpolation points mu
			# We change lam both for generating new interpolation points
			# as well as ensuring subsequent iterations 
		
			# Pick only those points inside the domain
			#I = (lam< -np.min(mu.real)) & (lam>-np.max(mu.real)) & (lam.imag < np.max(-mu.imag)) & (lam.imag > np.min(-mu.imag))
			#lam_can = lam[I]
			#print lam_can
			#if len(lam_can) == 0:
			lam_real = np.maximum(-2*np.max(mu.real), np.minimum(-0.5*np.min(mu.real),lam.real))
			lam_imag = np.maximum(2*np.min(mu.imag), np.minimum(2*np.max(mu.imag), lam.imag))
<<<<<<< HEAD
			#lam_can = lam_real+1j*lam_imag +1e-7*1j*np.abs(lam_imag)*np.random.randn(*lam_imag.shape) 
=======
			lam_can = lam_real+1j*lam_imag +1e-7*1j*np.abs(lam_imag)*np.random.randn(*lam_imag.shape)
 
>>>>>>> 627f0b16
			# If all poles are on the boundary, randomly sample from the interior of mu	
			#if len(lam_can) == 0:
				# Pick a random point in the convex hull of existing samples
				#alpha = np.random.uniform(0,1,len(mu))
				#alpha /= np.sum(alpha)
				#lam_can = -np.array([ np.dot(alpha, mu)])
			#	real_part = np.min(mu.real)
			#	lam_can = -real_part +1j*lam.imag


			# Find the largest subspace angle 
			max_angles = np.zeros(len(lam_can))
			for i in range(len(lam_can)):
<<<<<<< HEAD
				max_angles[i] = np.max(subspace_angle_V_M(mu, lam_can[i], L = L, d = d, p = p))
				#new_cond = 
				#max_angle_mp = np.max(subspace_angle_V_M_mp(mu, lam_can[i]))
				#print("%2d: max angle %6.2f, MP: %6.2f: err %5.2e" % (i, 
				#	max_angles[i]*180/np.pi, 
				#	max_angle_mp*180/np.pi, 
				#	180/np.pi*np.abs(max_angle_mp - max_angles[i])))
=======
				max_angles[i] = np.max(subspace_angle_V_M(mu, lam[i], L = L, d = d, p = p))
				VV_angle = subspace_angle_V_V(mu, -lam[i].conj(), L = L, d = d, p = p)
				print("%2d: max angle %6.2f, VV: %6.2f" % (i, 
					max_angles[i]*180/np.pi, 
					VV_angle*180/np.pi, ))
			
			#	max_angle_mp = np.max(subspace_angle_V_M_mp(mu, lam[i]))
			#	print("%2d: max angle %6.2f, MP: %6.2f: err %5.2e" % (i, 
			#		max_angles[i]*180/np.pi, 
			#		max_angle_mp*180/np.pi, 
			#		180/np.pi*np.abs(max_angle_mp - max_angles[i])))
>>>>>>> 627f0b16
				#I = np.argsort(np.abs(-lam_can[i].conj() - mu))
				#max_angles[i] = np.max(subspace_angle_V_M(mu[I[0:6]], lam[i]))
				
				#max_angles[i] = np.max(subspace_angle_V_M_mp(mu, lam[i]))
				#max_angles[i] = np.max(subspace_angle_V_V(mu, -lam_can[i].conj(), L = L, d = d, p = p))
				

			# Append existing mu
			i = np.nanargmax(max_angles)
			max_angle = max_angles[i]
			mu_star = -lam_can[i].conj()

			# Ensure in strict RHP
			mu_star = max(mu_star.real, 1e-10) + 1j*mu_star.imag
			if self.real and (mu_star.imag !=0):
				mu_star = mu_star.real + 1j*np.abs(mu_star.imag)	
			
			# Evalute termination conditions
			delta_Hr = (Hr - Hr_old).norm()/Hr.norm()
	
			# Compute the condition number
			#sigma = svdvals(np.diag(d**(0.5)).dot(L))
			U,s,VH = cauchy_hermitian_svd(mu, L = L, d = d, p = p)
			cond_M = np.max(s)/np.min(s)
	
			# Print Logging messages
			if self.verbose:
				# Header
				if it == 0:
					head1 = "  it | dim | FOM Evals | delta Hr |  cond M  |       mu star      | res norm | max angle |  init  |"
					head2 = "-----|-----|-----------|----------|----------|--------------------|----------|-----------|--------|"
					if self.print_norm:
						head1 += ' Error H2 Norm |'
						head2 += '---------------|'
					print(head1)
					print(head2)
	
				if np.abs(res_norm1 - res_norm2) < 1e-6:
					init = 'either'
				elif res_norm1 < res_norm2:
					init = 'AAA'
				else:
					init = 'lam'
				res_norm = min(res_norm1, res_norm2)	
				iter_message = "%4d | %3d |   %7d | %8.2e | %8.2e | %8.2e%+8.2ei | %8.2e | %9.6f | %6s |" % \
					(it,rom_dim, self._total_fom_evals, delta_Hr, cond_M, mu_star.real, mu_star.imag,
					res_norm/H_norm_est, 180*max_angle/np.pi, init )

				if self.print_norm:
					iter_message += ' %13.6e |' % ( (H-Hr).norm()/H.norm())

				print(iter_message)

			# Break if termination conditions are met
			if rom_dim == self.rom_dim:
				if cond_M > self.cond_max:
					if self.verbose:
						print("Stopped due to large condition number of M")
					break
				if delta_Hr < self.ftol:
					if self.verbose:
						print("Stopped due to small movement of Hr")
					break
		
			mu = np.hstack([mu, mu_star])
			if (np.abs(mu_star.imag) > 0) and self.real:
				mu = np.hstack([mu, mu_star.conjugate()])
		
		# Copy over to self
		PoleResidueSystem.__init__(self, lam, rho)

if __name__ == '__main__':
	from demos import build_cdplayer

	H = build_cdplayer()
	# Extract the 1/2 block
	H = H[0,1]
	Hr = ProjectedH2MOR(16, maxiter = 100, verbose = True, cond_max = 1e14, ftol = 1e-7, print_norm = True)
	Hr.fit(H)	
	
	print("Relative H2 Norm: %12.10f" % ( (H-Hr).norm()/H.norm()))	
	
<|MERGE_RESOLUTION|>--- conflicted
+++ resolved
@@ -212,7 +212,8 @@
 		If True, fit a real dynamical system; if False, fi a complex dynamical system
 
 	"""
-	def __init__(self, rom_dim, real = True, maxiter = 1000, verbose = False, ftol = 1e-5, cond_max= 1e20, print_norm = False):
+	def __init__(self, rom_dim, real = True, maxiter = 1000, verbose = False, ftol = 1e-5, 
+		cond_max= 1e14, cond_growth = 5, mu_growth = 10, print_norm = False):
 		H2MOR.__init__(self, rom_dim, real = real)
 		self.maxiter = maxiter
 		self.verbose = verbose
@@ -220,6 +221,9 @@
 		self.cond_max = cond_max
 		self.over_determine = 2
 		self.print_norm = print_norm
+		self.cond_growth = cond_growth
+		self.mu_growth = mu_growth
+
 
 	def _mu_init(self, H):
 		if isinstance(H, StateSpaceSystem):
@@ -280,17 +284,27 @@
 			H_mu = H_mu.reshape(n,)		
 	
 			# Compute the weight matrix
-			L,d,p = cauchy_ldl(mu) 
+			L,d,p = cauchy_ldl(mu)
+
+			# Compute the condition number
+			U,s,VH = cauchy_hermitian_svd(mu, L = L, d = d, p = p)
+			cond_M = np.max(s)/np.min(s)
+			
 			M = lambda x: cholesky_inv(x, L, d, p)
 			#Linv = M(np.eye(len(mu)))
+		
 			H_norm_est = np.linalg.norm(M(H_mu))
+		
+			###################################################################
 			# Find rational approximation (inner loop)
+			###################################################################
+			
 			# Default (AAA) initialization
 			Hr1.fit(mu, H_mu, W = M)
 			res_norm1 = Hr1.residual_norm()
 
+			# Initialization based on previous poles
 			if (lam_old is not None) and len(lam_old) == Hr2.n:
-				# Initialization based on previous poles
 				Hr2.fit(mu, H_mu, W = M, lam0 = lam_old)
 				res_norm2 = Hr2.residual_norm()
 				# Set the reduced order model to be the smaller of the two
@@ -302,102 +316,72 @@
 				Hr = Hr1
 				res_norm2 = np.inf
 
-			active_mask = np.abs(Hr._res.active_mask)
-		
+			# Convert into a pole-residue representation
 			lam, rho = Hr.pole_residue()	
 			Hr = PoleResidueSystem(lam, rho)	
 
-			# Poles for which constraints were not active
-#			if self.real: 
-#				# Due to pairwise
-#				mask = np.zeros(active_mask.shape)
-#				mask[0:2*(rom_dim//2):2] =  active_mask[:2*(rom_dim//2):2] + active_mask[1:2*(rom_dim//2):2]
-#				mask[1:2*(rom_dim//2):2] =  active_mask[:2*(rom_dim//2):2] + active_mask[1:2*(rom_dim//2):2]
-#				if rom_dim % 2 == 1:
-#					mask[-1] = active_mask[-1]
-#				print mask
-#				lam_can = lam[ mask == 0]
-#			else:
-#				# only those lam for which the constraints aren't active
-#				lam_can = lam[ (active_mask[::2] + active_mask[1::2]) == 0]
-
-			# Don't allow interpolation points to be too far outside of the current interpolation points mu
-			# We change lam both for generating new interpolation points
-			# as well as ensuring subsequent iterations 
-		
-			# Pick only those points inside the domain
-			#I = (lam< -np.min(mu.real)) & (lam>-np.max(mu.real)) & (lam.imag < np.max(-mu.imag)) & (lam.imag > np.min(-mu.imag))
-			#lam_can = lam[I]
-			#print lam_can
-			#if len(lam_can) == 0:
-			lam_real = np.maximum(-2*np.max(mu.real), np.minimum(-0.5*np.min(mu.real),lam.real))
-			lam_imag = np.maximum(2*np.min(mu.imag), np.minimum(2*np.max(mu.imag), lam.imag))
-<<<<<<< HEAD
-			#lam_can = lam_real+1j*lam_imag +1e-7*1j*np.abs(lam_imag)*np.random.randn(*lam_imag.shape) 
-=======
-			lam_can = lam_real+1j*lam_imag +1e-7*1j*np.abs(lam_imag)*np.random.randn(*lam_imag.shape)
- 
->>>>>>> 627f0b16
-			# If all poles are on the boundary, randomly sample from the interior of mu	
-			#if len(lam_can) == 0:
-				# Pick a random point in the convex hull of existing samples
-				#alpha = np.random.uniform(0,1,len(mu))
-				#alpha /= np.sum(alpha)
-				#lam_can = -np.array([ np.dot(alpha, mu)])
-			#	real_part = np.min(mu.real)
-			#	lam_can = -real_part +1j*lam.imag
-
-
+			###################################################################
+			# Append new sample mu
+			###################################################################
+
+			# Construct candidates projected onto interior of nearby mu-constrained box
+			lam_real = np.maximum(-self.mu_growth*np.max(mu.real)*np.ones(lam.shape), lam.real)
+			lam_real = np.minimum(-(1./self.mu_growth)*np.min(mu.real)*np.ones(lam.shape), lam_real)
+			lam_imag = np.maximum(self.mu_growth*np.min(mu.imag), np.minimum(self.mu_growth*np.max(mu.imag), lam.imag))
+			lam_can = lam_real + 1j*lam_imag
+
+			if self.real:
+				lam_can = lam_can[lam_can.imag >= 0]
+			
 			# Find the largest subspace angle 
 			max_angles = np.zeros(len(lam_can))
+			new_conds = np.zeros(len(lam_can))
 			for i in range(len(lam_can)):
-<<<<<<< HEAD
 				max_angles[i] = np.max(subspace_angle_V_M(mu, lam_can[i], L = L, d = d, p = p))
-				#new_cond = 
-				#max_angle_mp = np.max(subspace_angle_V_M_mp(mu, lam_can[i]))
-				#print("%2d: max angle %6.2f, MP: %6.2f: err %5.2e" % (i, 
-				#	max_angles[i]*180/np.pi, 
-				#	max_angle_mp*180/np.pi, 
-				#	180/np.pi*np.abs(max_angle_mp - max_angles[i])))
-=======
-				max_angles[i] = np.max(subspace_angle_V_M(mu, lam[i], L = L, d = d, p = p))
-				VV_angle = subspace_angle_V_V(mu, -lam[i].conj(), L = L, d = d, p = p)
-				print("%2d: max angle %6.2f, VV: %6.2f" % (i, 
-					max_angles[i]*180/np.pi, 
-					VV_angle*180/np.pi, ))
-			
-			#	max_angle_mp = np.max(subspace_angle_V_M_mp(mu, lam[i]))
-			#	print("%2d: max angle %6.2f, MP: %6.2f: err %5.2e" % (i, 
-			#		max_angles[i]*180/np.pi, 
-			#		max_angle_mp*180/np.pi, 
-			#		180/np.pi*np.abs(max_angle_mp - max_angles[i])))
->>>>>>> 627f0b16
-				#I = np.argsort(np.abs(-lam_can[i].conj() - mu))
-				#max_angles[i] = np.max(subspace_angle_V_M(mu[I[0:6]], lam[i]))
-				
-				#max_angles[i] = np.max(subspace_angle_V_M_mp(mu, lam[i]))
-				#max_angles[i] = np.max(subspace_angle_V_V(mu, -lam_can[i].conj(), L = L, d = d, p = p))
-				
-
+				if self.real and lam_can[i].imag !=0:
+					mu_new = np.hstack([ mu, -lam_can[i].conj(), -lam_can[i] ])
+				else:
+					mu_new = np.hstack([ mu, -lam_can[i].conj() ])
+
+				_, snew, _ = cauchy_hermitian_svd(mu_new)
+				new_conds[i] = (snew[0]/snew[-1])
+		
+	
 			# Append existing mu
-			i = np.nanargmax(max_angles)
-			max_angle = max_angles[i]
-			mu_star = -lam_can[i].conj()
+			if np.min(new_conds) > self.cond_growth*cond_M:
+				k = np.nanargmin(new_conds)
+			else:
+				k = np.nanargmax(max_angles - 100*(new_conds > self.cond_growth*cond_M) )
+			max_angle = np.nanmax(max_angles)
+			mu_star = -lam_can[k].conj()
+			
+			for i in range(len(lam_can)):
+				line = "angle %6.2f ; cond %6.2e ; mu %5.2e %+5.2e" %( 180/np.pi*max_angles[i], new_conds[i], -lam_can[i].real, lam_can[i].imag)
+				if new_conds[i] > self.cond_growth*cond_M:
+					line += ' X '
+				else:
+					line += '   '
+
+				if i == k:
+					line += " <=== "
+				else:
+					line += "      "
+			
+				print(line)
 
 			# Ensure in strict RHP
-			mu_star = max(mu_star.real, 1e-10) + 1j*mu_star.imag
-			if self.real and (mu_star.imag !=0):
-				mu_star = mu_star.real + 1j*np.abs(mu_star.imag)	
-			
+			#mu_star = max(mu_star.real, 1e-10) + 1j*mu_star.imag
+			#if self.real and (mu_star.imag !=0):
+			#	mu_star = mu_star.real + 1j*np.abs(mu_star.imag)	
+			
+			###################################################################
 			# Evalute termination conditions
+			###################################################################
 			delta_Hr = (Hr - Hr_old).norm()/Hr.norm()
 	
-			# Compute the condition number
-			#sigma = svdvals(np.diag(d**(0.5)).dot(L))
-			U,s,VH = cauchy_hermitian_svd(mu, L = L, d = d, p = p)
-			cond_M = np.max(s)/np.min(s)
-	
+			###################################################################
 			# Print Logging messages
+			###################################################################
 			if self.verbose:
 				# Header
 				if it == 0:
@@ -449,7 +433,7 @@
 	H = build_cdplayer()
 	# Extract the 1/2 block
 	H = H[0,1]
-	Hr = ProjectedH2MOR(16, maxiter = 100, verbose = True, cond_max = 1e14, ftol = 1e-7, print_norm = True)
+	Hr = ProjectedH2MOR(30, maxiter = 100, verbose = True, cond_max = 1e15, ftol = 1e-6, print_norm = True)
 	Hr.fit(H)	
 	
 	print("Relative H2 Norm: %12.10f" % ( (H-Hr).norm()/H.norm()))	
