from __future__ import division

import numpy as np
from lagrange import LagrangePolynomial
from pgf import PGF

try:
	from scipy.linalg import solve_lyapunov
except:
	from scipy.linalg import solve_continuous_lyapunov as solve_lyapunov

from scipy.sparse.linalg import eigs, spsolve, LinearOperator
from scipy.linalg import eig, expm, block_diag, lu_factor, lu_solve, eigvals
from scipy.sparse import eye as speye
from scipy.sparse import block_diag as spblock_diag
from scipy.sparse import issparse, csr_matrix, csc_matrix
from scipy.optimize import minimize
from numpy import eye
from numpy.linalg import solve
from copy import deepcopy

import matplotlib.pyplot as plt

__all__ = ['LTISystem', 'ComboSystem', 'StateSpaceSystem', 'TransferSystem', 'EmptySystem', 'PoleResidueSystem']


class LTISystem(object):
	""" Abstract base class for linear-time invariant systems
	"""
	def transfer(self, z, der = False):
		r"""Evaluate the transfer function of the system
	
		A dynamical system is uniquely defined in terms of its transfer function 
		:math:`H:\mathbb{C}\to \mathbb{C}` that is analytic in the open right half plane.

		Parameters
		----------
		z: array-like (n,)
			Points at which to evaluate the transfer function
		der: bool
			If True, return the derivative of the transfer function as well

		Returns
		-------
		Hz: array-like (n,input_dim, output_dim)
			Samples of the transfer function
		dHz: array-like (n,input_dim, output_dim)
			Derivative of the transfer function at z;
			only returned if :code:`der` is True.
		"""
		z = np.atleast_1d(z)
		assert len(z.shape) == 1, "Too many dimensions in input z"
		return self._transfer(z, der = der)
	
#	def impulse(self, t):
#		"""Evaluate the impulse response of the system
#		"""
#		raise NotImplementedError

	def __add__(self, G):
		""" Add two systems

		Given this system :math:`H` and another :math:`G`,
		add these two systems together such that the result adds the transfer functions;
		i.e., form :math:`G+H`.
		"""
		raise NotImplementedError

	def __sub__(self, G):
		""" Subtract two systems

		Given this system :math:`H` and another :math:`G`,
		add these two systems together such that the result adds the transfer functions;
		i.e., form :math:`H - G`.
		"""
		raise NotImplementedError

	def __mul__(self, const):
		""" Scalar multiplication of a transfer function
		"""
		raise NotImplementedError

	@property
	def input_dim(self):
		"""Dimension of the input space
		"""
		raise NotImplementedError

	@property
	def output_dim(self):
		"""Dimension of the output space
		"""
		raise NotImplementedError

	@property
	def lim_zH(self):
		""" 
		"""
		raise NotImplementedError


	@property
	def isreal(self):
		r""" If true, the system has a real representation

		Real systems have the property that

		.. math::
		
			\overbar{H(z)} = H(\overbar{z}).

		This can half the cost of performing operations on H.

		Returns
		-------
		bool:
			True if the system has a real representation; false otherwise.
		"""
		return self._isreal


	def quad_norm(self, L = 1, N = 200, H=None):
		r"""Evaluate the H2-norm using a quadrature rule.
		"""
		mu = L * 1.j / np.tan(np.arange(1, 2 * N + 1) * np.pi / (2 * N + 1))

		# Sample, invoking conjugacy
		h = np.zeros((2 * N,), dtype=np.complex)
		for j in range(N):
			h[j] = complex(self.transfer(mu[j]))
			h[-j-1] = np.conj(h[j])
			if H is not None:
				Hmu = complex(H.transfer(mu[j]))
				h[j] -= Hmu
				h[-j-1] -= Hmu.conjugate()

		# Add the 'sample' at infinity
		h = np.hstack([h, np.array([self.lim_zH])])
		if H is not None:
			h[-1] -= H.lim_zH

		# Compute weights of quadrature rule
		# Equivalent of the mass matrix; see eq. (3.7) DGB15
		Delta = 1. / np.sin(np.arange(1, 2 * N + 1) * np.pi / (2 * N + 1)) * np.sqrt(
			L * np.pi / (2 * N + 1))
		# Add the special weight at the bottom
		Delta = np.hstack([Delta, np.sqrt(np.pi / (L * (2 * N + 1)))])

		norm = np.linalg.norm(Delta*h) / np.sqrt(2*np.pi)
		return norm


class ComboSystem(LTISystem):
	r""" Represents a sum of subsystems

	Given a set of systems :math:`H_1,H_2,\ldots`,
	this class represents the sum :math:`H`:
	
	.. math::
	   
		H = \sum_{i} H_i.

	We do not need to worry about scalar constants
	as these can be combined into the individual systems.

	"""
	def __init__(self, *args):
		self.subsystems = args

	def _transfer(self, z, der = False):
		Hz = np.zeros((len(z), self.output_dim, self.input_dim), dtype = np.complex)
		if der:
			Hzp = np.zeros((len(z), self.output_dim, self.input_dim), dtype = np.complex)

		# Evaluate the transfer function on each system
		for sys in self.subsystems:
			if der:
				Hz1, Hzp1 = sys.transfer(z, True)
				Hz += Hz1
				Hzp += Hzp1	
			else:
				Hz1 = sys.transfer(z, False)
				Hz += Hz1

		if der:
			return Hz, Hzp
		else:
			return Hz



class TransferSystem(LTISystem):
	r""" A system specified in terms of its transfer function.

	This class describes systems in terms of a provided function.


	Parameters
	----------
	transfer: callable
		Function taking a single complex argument and 
		evaluating the transfer function at that point,
		returning a matrix of size (output_dim, input_dim).
	transfer_der: callable, optional
		Function taking a single complex argument and 
		evaluating the transfer function at that point,
		returning a matrix of size (output_dim, input_dim).
	input_dim: int, default:1
		Number of inputs
	output_dim: int, default:1
		Number of outputs	
	isreal: bool, default: False
		If True, the system is real; otherwise it is complex.	
	vectorized: bool
		If True, evaluate transfer and transfer_der as 
	"""
	def __init__(self, transfer, transfer_der = None, input_dim = 1, output_dim = 1, isreal = False, lim_zH = None,
			vectorized = False):
		self._lim_zH = complex(lim_zH)
		self._H = transfer
		self._Hder = transfer_der
		self._scaling = complex(1.)
		self._input_dim = input_dim
		self._output_dim = output_dim
		self._isreal = isreal
		self._vectorized = vectorized

	@property
	def input_dim(self):
		return self._input_dim

	@property
	def output_dim(self):
		return self._output_dim

	@property
	def lim_zH(self):
		if self._lim_zH is None:
			raise NotImplementedError
		return self._lim_zH

	def _transfer(self, z, der = False):
<<<<<<< HEAD
		n = len(z)
		if self._vectorized:
			Hz = self._scaling*(self._transfer(z)).reshape(r, self.output_dim, self.input_dim)
		Hz = Hz.reshape(self.output_dim, self.input_dim)
=======
		Hz = np.zeros((len(z), self.output_dim, self.input_dim), dtype = np.complex)
>>>>>>> 0695de57
		if der:
			Hzp = np.zeros((len(z), self.output_dim, self.input_dim), dtype = np.complex)
		
		for i in range(len(z)):
			Hz[i] = self._scaling*(self._H(z).reshape(self.output_dim, self.input_dim))
			if der:
				Hpz[i] = self._scaling*(self._Hder(z).reshape(self.output_dim, self.input_dim))
		
		if der:	
			return Hz, Hpz
		else:
			return Hz



	# Scalar multiplication

	def __mul__(self, other):
		ret = deepcopy(self)
		ret._scaling *= other
		return ret
	
	def __rmul__(self, other):
		ret = deepcopy(self)
		ret._scaling *= other
		return ret

class StateSpaceSystem(LTISystem):
	r"""Represents a continuous-time system specified in state-space form

	Given matrices :math:`\mathbf{A}\in \mathbb{C}^{n\times n}`,
	:math:`\mathbf{B}\in \mathbb{C}^{n\times p}`,
	and :math:`\mathbf{C}\in \mathbb{C}^{q\times n}`,
	this class represents the dynamical system

	.. math::

		\mathbf{x}'(t) &= \mathbf{A}\mathbf{x}(t) + \mathbf{B} \mathbf{u}(t) \quad \mathbf{x}(0) = \mathbf{0} \\
		\mathbf{y}(t) &= \mathbf{C} \mathbf{x}(t).


	Parameters
	----------
	A: array-like (n,n)
		System matrix
	B: array-like (n,p)
		Matrix mapping input to state
	C: array-like (q,n)
		Matrix mapping state to output	

	"""

	def __init__(self, A, B, C, E = None, invert_E = False):
		if issparse(A):
			# Convert to CSR form for speed in sparse operations
			self._A = csr_matrix(A)
		else:
			self._A = A.copy() 
		
		if issparse(B):
			B = B.todense()
		if issparse(C):
			C = C.todense()
	
		if invert_E is False and E is not None:
			if issparse(E):
				self._E = csr_matrix(E)
			else:
				self._E = E.copy()
		elif invert_E is True and E is not None:
			# Note that Er symmetric, complex, !!NOT Hermitian!! and hopefully invertible
			# Dirty but it works!
			if issparse(E):
				E = csr_matrix(E)
				self._A = spsolve(E, csc_matrix(self._A))
				B = spsolve(E, B)
			else:
				self._A = solve(E, self._A)
				B = solve(E, B) 
			self.E_ = None
		else:
			self.E_ = None
		
		self._B = B.copy()
		self._C = C.copy()

		if len(self.B_.shape) == 1:
			self._B = self.B_.reshape(-1, 1)
		if len(self.C_.shape) == 1:
			self._C = self.C_.reshape(1, -1)

	@property
	def A(self):
		return self._A

	@property
	def B(self):
		return self._B

	@property
	def C(self):
		return self._C

	@property
	def E(self):
		return self._E

	@property
	def state_dim(self):
		return self.A.shape[0]

	@property
	def input_dim(self):
		return self.B.shape[1]

	@property
	def output_dim(self):
		return self.C.shape[0]

	@property
	def lim_zH(self):
		if self.E is None:
			lim_zH = np.dot(self.C, self.B)
		else:
			lim_zH = np.dot(self.C, spsolve(self.E, self.B))
		return complex(lim_zH)

	def pole_box(self):
		"""Compute the box in which the poles of the system live
			using the numerical range
		"""

		real = [None, None]
		imag = [None, None]

		use_sparse = issparse(self.A) 
		if self.E is not None:
			use_sparse = use_sparse & issparse(self.E)
			
		if use_sparse:
			if self.E is not None:
				A_herm = LinearOperator(self.A.shape, 
					matvec = lambda x: 0.5*spsolve(self.E, self.A.dot(x)) + 0.5*self.A.T.conj().dot(spsolve(self.E.conj().T, x))
					)
				A_skew = LinearOperator(self.A.shape, 
					matvec = lambda x: 0.5j*spsolve(self.E, self.A.dot(x)) - 0.5j*self.A.T.conj().dot(spsolve(self.E.conj().T, x))
					)
			else:
				A_herm = 0.5 * (self.A + self.A.T.conjugate())
				A_skew = 0.5j * (self.A - self.A.T.conjugate())
			
			# Compute the largest real part of the hermitian part (right most limit)	
			ew, ev = eigs(A_herm, k=1, which='LR')
			real[1] = float(ew.real)
			# Compute the smallest real part of the hermitian part (left most limit)	
			ew, ev = eigs(A_herm, k=1, which='SR')
			real[0] = float(ew.real)

			# Compute the largest real part of the skew-hermitian part (top most limit)	
			ew, ev = eigs(A_skew, k=1, which='LR')
			imag[1] = float(ew.real)
			# Compute the smallest real part of the skew-hermitian part (bottom most limit)	
			ew, ev = eigs(A_skew, k=1, which='SR')
			imag[0] = float(ew.real)

		else:
			if self.E is not None:
				if issparse(self.A):
					A = self.A.todense()
				else:
					A = self.A
				if issparse(self.E):
					E = self.E.todense()
				else:
					E = self.E

				A = solve(E, A)
				A_herm = 0.5*(A + A.conj().T)
				A_skew = 0.5j*(A - A.conj().T)
			else:
				A_herm = 0.5*(self.A + self.A.conj().T)
				A_skew = 0.5j*(self.A - self.A.conj().T)
			
			ew = eig(A_herm, left=False, right=False)
			real[1] = np.max(ew.real)
			real[0] = np.min(ew.real)

			ew = eig(A_skew, left=False, right=False)
			imag[0] = np.min(ew.real)
			imag[1] = np.max(ew.real)

		return real, imag

	def norm(self):
		if self.E is not None:
			raise NotImplementedError

		if self.spectral_abscissa() >= 0:
			return np.inf
		# Replace with code that exploits Q is rank-1 and sparse structure for A
		Q = -np.outer(self.B, self.B.conjugate())
		if issparse(self.A):
			A = self.A.todense()
		else:
			A = self.A
		X = solve_lyapunov(A, Q)
		#np.savetxt('norm_%d_A.dat' % A.shape[0], A.view(float))
		#np.savetxt('norm_%d_B.dat' % A.shape[0], self.B.view(float))
		#np.savetxt('norm_%d_C.dat' % A.shape[0], self.C.view(float))
		#np.savetxt('norm_%d_X.dat' % A.shape[0], X.view(float))

		pre_norm = np.dot(self.C, np.dot(X, self.C.conjugate().T))
		norm = np.sqrt(np.dot(self.C, np.dot(X, self.C.conjugate().T)))
		return float(norm.real)

	def impulse(self, t):
		if self.E is not None:
			raise NotImplementedError

		output = np.dot(self.C, np.dot(expm(t * self.A), self.B))
		return output.reshape(self.output_dim, self.input_dim)

	def transfer(self, z):
		if issparse(self.A):
			# sparse version
			if self.E is None:
				E = csr_matrix(speye(self.state_dim))
			else:
				E = self.E
			EA = z * E - self.A
			x = spsolve(EA, self.B)
		else:
			# dense version
			if self.E is None:
				E = eye(self.state_dim)
			else:
				E = self.E
			x = solve(z * E - self.A, self.B)

		output = np.dot(self.C, x)
		return output.reshape(self.output_dim, self.input_dim)

	def transfer_der(self, z):
		#TODO: What is E is dense and A is sparse?
		if issparse(self.A):
			# sparse version
			if self.E is None:
				E = csr_matrix(speye(self.state_dim))
			else:
				E = self.E
			EA = z * E - self.A
			x = spsolve(EA, self.B)
			x_der = spsolve(EA, x)
		else:
			# dense version
			if self.E is None:
				E = eye(self.state_dim)
			else:
				E = self.E
			EA = z * E - self.A
			x = solve(EA, self.B)
			x_der = solve(EA, x)

		H_z = np.dot(self.C, x)
		Hp_z = np.dot(-self.C, x_der)
		return H_z.reshape(self.output_dim, self.input_dim), Hp_z.reshape(self.output_dim, self.input_dim)

	def __add__(self, other):
		if self.input_dim != other.input_dim:
			raise ValueError("Input dimensions must be the same")
		if self.output_dim != other.output_dim:
			raise ValueError("Output dimensions must be the same")

		# Combine A
		if issparse(self.A) and issparse(other.A):
			A = spblock_diag([self.A, other.A])
		elif not issparse(self.A) and issparse(other.A):
			A = block_diag(self.A, other.A.todense())
		elif issparse(self.A) and not issparse(other.A):
			A = block_diag(self.A.todense(), other.A)
		elif not issparse(self.A) and not issparse(other.A):
			A = block_diag(self.A, other.A)
		else:
			raise NotImplementedError('This should never be called')

		B = np.vstack([self.B, other.B])
		C = np.hstack([self.C, other.C])

		# Combine E
		if self.E is None and other.E is None:
			E = None
		elif self.E is None and issparse(other.E):
			E = spblock_diag([speye(self.state_dim), other.E])
		elif self.E is None and not issparse(other.E):
			E = block_diag(np.eye(self.state_dim), other.E)
		elif issparse(self.E) and other.E is None:
			E = spblock_diag([self.E, speye(other.state_dim)])
		elif not issparse(self.E) and other.E is None:
			E = block_diag(self.E, np.eye(other.state_dim))
		elif issparse(self.E) and issparse(other.E):
			E = spblock_diag([self.E, other.E])
		elif issparse(self.E) and not issparse(other.E):
			E = block_diag(self.E.todense(), E)
		elif not issparse(self.E) and issparse(other.E):
			E = block_diag(self.E, other.E.todense())
		elif not issparse(self.E) and not issparse(other.E):
			E = block_diag(self.E, other.E)
		else:
			raise NotImplementedError('This should never be called')

		return StateSpaceSystem(A, B, C, E = E)

	def __sub__(self, other):
		if self.input_dim != other.input_dim:
			raise ValueError("Input dimensions must be the same")
		if self.output_dim != other.output_dim:
			raise ValueError("Output dimensions must be the same")

		# Combine A
		if issparse(self.A) and issparse(other.A):
			A = spblock_diag([self.A, other.A])
		elif not issparse(self.A) and issparse(other.A):
			A = block_diag(self.A, other.A.todense())
		elif issparse(self.A) and not issparse(other.A):
			A = block_diag(self.A.todense(), other.A)
		elif not issparse(self.A) and not issparse(other.A):
			A = block_diag(self.A, other.A)
		else:
			raise NotImplementedError('This should never be called')

		B = np.vstack([self.B, other.B])
		C = np.hstack([self.C, -1.*other.C])

		# Combine E
		if self.E is None and other.E is None:
			E = None
		elif self.E is None and issparse(other.E):
			E = spblock_diag([speye(self.state_dim), other.E])
		elif self.E is None and not issparse(other.E):
			E = block_diag(np.eye(self.state_dim), other.E)
		elif issparse(self.E) and other.E is None:
			E = spblock_diag([self.E, speye(other.state_dim)])
		elif not issparse(self.E) and other.E is None:
			E = block_diag(self.E, np.eye(other.state_dim))
		elif issparse(self.E) and issparse(other.E):
			E = spblock_diag([self.E, other.E])
		elif issparse(self.E) and not issparse(other.E):
			E = block_diag(self.E.todense(), E)
		elif not issparse(self.E) and issparse(other.E):
			E = block_diag(self.E, other.E.todense())
		elif not issparse(self.E) and not issparse(other.E):
			E = block_diag(self.E, other.E)
		else:
			raise NotImplementedError('This should never be called')

		return StateSpaceSystem(A, B, C, E = E)

	def __mul__(self, other):
		ret = deepcopy(self)
		ret.C_ *= other
		return ret

	def __rmul__(self, other):
		ret = deepcopy(self)
		ret.C_ *= other
		return ret

	@property
	def isreal(self):
		if self.E is None:
			return np.isrealobj(self.A) & np.all(np.isreal(self.B)) & np.all(np.isreal(self.C))
		else:
			return np.isrealobj(self.A) & np.all(np.isreal(self.B)) & np.all(np.isreal(self.C)) & np.isrealobj(self.E)

	def poles(self):
		if self.E is not None:
			raise NotImplementedError
		if issparse(self.A):
			ew = eig(self.A.todense(), left=False, right=False)
		else:
			ew = eig(self.A, left=False, right=False)
		return ew

	def spectral_abscissa(self):
		if self.E is not None:
			raise NotImplementedError
		if issparse(self.A):
			ew = eigs(self.A, 1, which = 'LR', return_eigenvectors = False)
			return float(ew.real) 
		else:
			ew = eigvals(self.A)
			return np.max(ew.real)


class SparseStateSpaceSystem(StateSpaceSystem):
	def __init__(self, A, B, C, E = None):
		pass


class PoleResidueSystem(StateSpaceSystem):
	def __init__(self, poles, residues):
		self._poles = np.copy(poles)
		self._residues = np.copy(residues)
		A = np.diag(poles)
		C = np.copy(residues)
		B = np.ones(len(poles))

		# TODO: Option to create real valued A, B, C if poles and residues correspond to real system
		StateSpaceSystem.__init__(self, A, B, C)
		# TODO: Evaluate transfer function 



class EmptySystem(StateSpaceSystem):
	def __init__(self):
		self.A_ = np.zeros((0, 0))
		self.B_ = np.zeros((0, 1))
		self.C_ = np.zeros((1, 0))


if __name__ == '__main__':
	from test_cases import build_cdplayer

	model = build_cdplayer()
	print "H2 Norm = %1.2e" % model.norm()
	model.bode()<|MERGE_RESOLUTION|>--- conflicted
+++ resolved
@@ -21,7 +21,7 @@
 
 import matplotlib.pyplot as plt
 
-__all__ = ['LTISystem', 'ComboSystem', 'StateSpaceSystem', 'TransferSystem', 'EmptySystem', 'PoleResidueSystem']
+__all__ = ['LTISystem', 'ComboSystem', 'StateSpaceSystem', 'SparseStateSpaceSystem', 'TransferSystem', 'EmptySystem', 'PoleResidueSystem']
 
 
 class LTISystem(object):
@@ -94,7 +94,18 @@
 
 	@property
 	def lim_zH(self):
-		""" 
+		r""" The limit along the imaginary axis
+	
+		This provides the two limits:
+	
+		.. math::
+
+			M_{\pm}[H] := \lim_{\omega\to \pm \infty} i\omega H(i\omega)
+
+		Returns
+		-------
+		M: tuple, length 2
+			:math:`M_-[H]` and :math:`M_+[H]`.
 		"""
 		raise NotImplementedError
 
@@ -107,7 +118,7 @@
 
 		.. math::
 		
-			\overbar{H(z)} = H(\overbar{z}).
+			\overline{H(z)} = H(\overline{z}).
 
 		This can half the cost of performing operations on H.
 
@@ -119,34 +130,58 @@
 		return self._isreal
 
 
-	def quad_norm(self, L = 1, N = 200, H=None):
+	def quad_norm(self, L = 1, n = 200):
 		r"""Evaluate the H2-norm using a quadrature rule.
-		"""
-		mu = L * 1.j / np.tan(np.arange(1, 2 * N + 1) * np.pi / (2 * N + 1))
-
-		# Sample, invoking conjugacy
-		h = np.zeros((2 * N,), dtype=np.complex)
-		for j in range(N):
-			h[j] = complex(self.transfer(mu[j]))
-			h[-j-1] = np.conj(h[j])
-			if H is not None:
-				Hmu = complex(H.transfer(mu[j]))
-				h[j] -= Hmu
-				h[-j-1] -= Hmu.conjugate()
-
-		# Add the 'sample' at infinity
-		h = np.hstack([h, np.array([self.lim_zH])])
-		if H is not None:
-			h[-1] -= H.lim_zH
-
-		# Compute weights of quadrature rule
-		# Equivalent of the mass matrix; see eq. (3.7) DGB15
-		Delta = 1. / np.sin(np.arange(1, 2 * N + 1) * np.pi / (2 * N + 1)) * np.sqrt(
-			L * np.pi / (2 * N + 1))
-		# Add the special weight at the bottom
-		Delta = np.hstack([Delta, np.sqrt(np.pi / (L * (2 * N + 1)))])
-
-		norm = np.linalg.norm(Delta*h) / np.sqrt(2*np.pi)
+		
+		Here we use Boyd/Clenshaw-Curtis quadrature rule following [DGB15]_
+		to estimate the :math:`\mathcal{H}_2` norm of this system:
+
+		.. math::
+		
+			\| H \|_{\mathcal{H}_2}^2 &\approx \frac{|M_+[H]|^2 + |M_-[H]|^2}{4L(n+1)} + \sum_{j=1}^n w_j \|H(z_j)\|_F^2 \\
+			w_j &= \frac{ L}{2(n+1) \sin^2(j\pi/(n+1))}, \ z_j = i L \cot(j \pi/(n+1)), \ M_{\pm}[H] = \lim_{\omega\to\pm\infty} i\omega H(i\omega)
+
+		
+
+		Parameters
+		----------
+		L: float
+			Scaling factor in the quadrature rule
+		n: int
+			Number of samples to use in the quadrature rule
+
+		References
+		----------
+		.. [DGB15] Quadrature-based vector fitting for discretized H2 approximation.
+			Z. Drmac, S. Gugercin, and C. Beattie. 
+			SIAM J. Sci. Comput. 37 (2015) pp. 2738--2753
+
+		"""
+	
+		# Quadrature points
+		z = (1.j*L) / np.tan(np.arange(1, n+1) * np.pi / (n+1))
+		
+		# Quadrature weights; see eq. (3.7) DGB15
+		w = 1./(2*(n+1)*np.sin( np.arange(1,n)*np.pi/(n+1))**2)
+		
+		# Sample the transfer function
+		# TODO: Exploit real structure if present to reduce calls
+
+		Hz = self.transfer(z)
+
+		# Evaluate the norm on the interior
+		Hz_norm2 = np.sum(np.abs(Hz)**2, axis = (1,2))
+
+		# Evalute the sume
+		norm2 = np.sum(Hz_norm2*w)
+
+		# Add the limit points
+		lim_zH1, lim_zH2 = self.lim_zH
+
+		norm2 += (np.sum(np.abs(lim_zH1)**2) + np.sum(np.abs(lim_zH2)**2))/(4*L*(n+1))
+
+		# Take the square root to return the actual norm
+		norm = np.sqrt(norm2)
 		return norm
 
 
@@ -186,6 +221,12 @@
 			return Hz, Hzp
 		else:
 			return Hz
+
+	def __mul__(self, const):
+		return ComboSystem(*[const*sys for sys in self.subsystems])
+
+	def __rmul__(self, const):
+		return ComboSystem(*[const*sys for sys in self.subsystems])
 
 
 
@@ -216,7 +257,11 @@
 	"""
 	def __init__(self, transfer, transfer_der = None, input_dim = 1, output_dim = 1, isreal = False, lim_zH = None,
 			vectorized = False):
-		self._lim_zH = complex(lim_zH)
+
+		if self.lim_zH is not None:
+			self._lim_zH = [np.array(lim_zH[0]).reshape(output_dim, input_dim), np.array(lim_zH[1]).reshape(output_dim, input_dim)]
+		else:
+			self._lim_zH = None
 		self._H = transfer
 		self._Hder = transfer_der
 		self._scaling = complex(1.)
@@ -240,27 +285,25 @@
 		return self._lim_zH
 
 	def _transfer(self, z, der = False):
-<<<<<<< HEAD
 		n = len(z)
 		if self._vectorized:
-			Hz = self._scaling*(self._transfer(z)).reshape(r, self.output_dim, self.input_dim)
-		Hz = Hz.reshape(self.output_dim, self.input_dim)
-=======
-		Hz = np.zeros((len(z), self.output_dim, self.input_dim), dtype = np.complex)
->>>>>>> 0695de57
-		if der:
-			Hzp = np.zeros((len(z), self.output_dim, self.input_dim), dtype = np.complex)
-		
-		for i in range(len(z)):
-			Hz[i] = self._scaling*(self._H(z).reshape(self.output_dim, self.input_dim))
+			Hz = self._scaling*(self._H(z)).reshape(n, self.output_dim, self.input_dim)
 			if der:
-				Hpz[i] = self._scaling*(self._Hder(z).reshape(self.output_dim, self.input_dim))
+				Hpz = self._scaling*(self._Hder(z)).reshape(n, self.output_dim, self.input_dim)
+		else:
+			Hz = np.zeros((len(z), self.output_dim, self.input_dim), dtype = np.complex)
+			for i in range(len(z)):
+				Hz[i] = self._scaling*(self._H(z).reshape(self.output_dim, self.input_dim))
+			
+			if der:
+				Hzp = np.zeros((len(z), self.output_dim, self.input_dim), dtype = np.complex)
+				for i in range(len(z)):
+					Hpz[i] = self._scaling*(self._Hder(z).reshape(self.output_dim, self.input_dim))
 		
 		if der:	
 			return Hz, Hpz
 		else:
 			return Hz
-
 
 
 	# Scalar multiplication
@@ -300,39 +343,11 @@
 
 	"""
 
-	def __init__(self, A, B, C, E = None, invert_E = False):
-		if issparse(A):
-			# Convert to CSR form for speed in sparse operations
-			self._A = csr_matrix(A)
-		else:
-			self._A = A.copy() 
-		
-		if issparse(B):
-			B = B.todense()
-		if issparse(C):
-			C = C.todense()
-	
-		if invert_E is False and E is not None:
-			if issparse(E):
-				self._E = csr_matrix(E)
-			else:
-				self._E = E.copy()
-		elif invert_E is True and E is not None:
-			# Note that Er symmetric, complex, !!NOT Hermitian!! and hopefully invertible
-			# Dirty but it works!
-			if issparse(E):
-				E = csr_matrix(E)
-				self._A = spsolve(E, csc_matrix(self._A))
-				B = spsolve(E, B)
-			else:
-				self._A = solve(E, self._A)
-				B = solve(E, B) 
-			self.E_ = None
-		else:
-			self.E_ = None
-		
-		self._B = B.copy()
-		self._C = C.copy()
+	def __init__(self, A, B, C):
+		self._A = np.array(A)
+		self._B = np.array(B)
+		self._C = np.array(C)
+		
 
 		if len(self.B_.shape) == 1:
 			self._B = self.B_.reshape(-1, 1)
